--- conflicted
+++ resolved
@@ -33,11 +33,7 @@
 
 #----------------------------------------------------------------------------
 
-<<<<<<< HEAD
-def run(dataset, data_dir, result_dir, config_id, num_gpus, total_kimg, gamma, mirror_augment, mirror_augment_v, spatial_augmentations, metrics, min_h, min_w, res_log2, lr, cond, resume_pkl, resume_kimg):
-=======
-def run(dataset, data_dir, result_dir, config_id, num_gpus, total_kimg, gamma, mirror_augment, mirror_augment_v, metrics, min_h, min_w, res_log2, lr, use_attention, resume_with_new_nets, glr, dlr, use_raw):
->>>>>>> 7c7981dc
+def run(dataset, data_dir, result_dir, config_id, num_gpus, total_kimg, gamma, mirror_augment, mirror_augment_v, spatial_augmentations, metrics, min_h, min_w, res_log2, lr, use_attention, resume_with_new_nets, glr, dlr, use_raw, cond, resume_pkl, resume_kimg):
     train     = EasyDict(run_func_name='training.training_loop.training_loop') # Options for training loop.
     G         = EasyDict(func_name='training.networks_stylegan2.G_main')       # Options for generator network.
     D         = EasyDict(func_name='training.networks_stylegan2.D_stylegan2')  # Options for discriminator network.
@@ -54,32 +50,22 @@
     train.total_kimg = total_kimg
     train.mirror_augment = mirror_augment
     train.mirror_augment_v = mirror_augment_v
-<<<<<<< HEAD
     train.spatial_augmentations = spatial_augmentations
     if spatial_augmentations:
       os.environ['SPATIAL_AUGS'] = "1"
     else:
       os.environ['SPATIAL_AUGS'] = "0"
+    train.resume_with_new_nets = resume_with_new_nets
     train.image_snapshot_ticks = 1
     train.network_snapshot_ticks = 1
+    sched.G_lrate_base = sched.D_lrate_base = lr
     sched.D_lrate_base = lr
-    sched.G_lrate_base = 0.5 * sched.D_lrate_base # two time update rule enforced
-    sched.minibatch_size_base = 192
-    sched.minibatch_gpu_base = 3
-=======
-    train.resume_with_new_nets = resume_with_new_nets
-    train.image_snapshot_ticks = 1
-    train.network_snapshot_ticks = 4
-    sched.G_lrate_base = sched.D_lrate_base = lr
-    
     if glr:
         sched.G_lrate_base = glr
     if dlr:
         sched.D_lrate_base = dlr
-
     sched.minibatch_size_base = 32
     sched.minibatch_gpu_base = 4
->>>>>>> 7c7981dc
     D_loss.gamma = 10
     metrics = [metric_defaults[x] for x in metrics]
     desc = 'stylegan2'
@@ -212,19 +198,15 @@
     parser.add_argument('--min-w', help='lowest dim of width', default=4, type=int)
     parser.add_argument('--res-log2', help='multiplier for image size, the training image size (height, width) should be (min_h * 2**res_log2, min_w * 2**res_log2)', default=4, type=int)
     parser.add_argument('--lr', help='base learning rate', default=0.003, type=float)
-<<<<<<< HEAD
     parser.add_argument('--cond', help='conditional model', default=False, metavar='BOOL', type=_str_to_bool)
     parser.add_argument('--resume-pkl', help='pkl to resume training from: None)', default=None, type=str)
     parser.add_argument('--resume-kimg', help='kimg to resume training from" (default: 0)', default=0, type=int)
-
-=======
     parser.add_argument('--glr',help='overwrite base learning rate for G', default=None, type=float)
     parser.add_argument('--dlr',help='overwrite base learning rate for D', default=None, type=float)
     parser.add_argument('--use-raw', help='Use raw image dataset, i.e. created from create_from_images_raw (default: %(default)s)', default=True, metavar='BOOL', type=_str_to_bool)
     parser.add_argument('--use-attention', help='Experimental: Use google attention (default: %(default)s)', default=False, metavar='BOOL', type=_str_to_bool)
     parser.add_argument('--resume_with_new_nets', help='Experimental: Copy from checkpoint instead of direct load, useful for network structure modification (default: %(default)s)', default=False, metavar='BOOL', type=_str_to_bool)
-    
->>>>>>> 7c7981dc
+
     args = parser.parse_args()
 
     if not os.path.exists(args.data_dir):
