--- conflicted
+++ resolved
@@ -110,15 +110,10 @@
                 tf.python_io.TFRecordCompressionType.NONE
             )
             for record in tf.python_io.tf_record_iterator(tfr_file, tfr_opt):
-<<<<<<< HEAD
-                tfr_shapes.append(parse_tfrecord_np(record).shape)
-                #tfr_shapes.append(parse_tfrecord_np_raw(record))
-=======
                 if use_raw:
                     tfr_shapes.append(parse_tfrecord_np_raw(record))
                 else:
                     tfr_shapes.append(parse_tfrecord_np(record).shape)
->>>>>>> 7c7981dc
                 break
 
         # Autodetect label filename.
@@ -171,15 +166,10 @@
             dset = tf.data.TFRecordDataset(
                 tfr_file, compression_type="", buffer_size=buffer_mb << 20
             )
-<<<<<<< HEAD
-            dset = dset.map(parse_tfrecord_tf, num_parallel_calls=num_threads)
-            #dset = dset.map(parse_tfrecord_tf_raw, num_parallel_calls=num_threads)
-=======
             if use_raw:
                 dset = dset.map(parse_tfrecord_tf_raw, num_parallel_calls=num_threads)
             else:
                 dset = dset.map(parse_tfrecord_tf, num_parallel_calls=num_threads)
->>>>>>> 7c7981dc
             dset = tf.data.Dataset.zip((dset, self._tf_labels_dataset))
             bytes_per_item = np.prod(tfr_shape) * np.dtype(self.dtype).itemsize
             if shuffle_mb > 0:
