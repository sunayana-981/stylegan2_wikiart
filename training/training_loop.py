# Copyright (c) 2019, NVIDIA Corporation. All rights reserved.
#
# This work is made available under the Nvidia Source Code License-NC.
# To view a copy of this license, visit
# https://nvlabs.github.io/stylegan2/license.html

"""Main training script."""

import pickle
import numpy as np
import tensorflow as tf
import dnnlib
import dnnlib.tflib as tflib
from dnnlib.tflib.autosummary import autosummary

from training import dataset
from training import misc
from metrics import metric_base
import os

save_image_summaries = int(os.environ.get('SPATIAL_AUGS_IMAGE_SUMMARIES', '0'))

#----------------------------------------------------------------------------
# Just-in-time processing of training images before feeding them to the networks.

<<<<<<< HEAD
def process_reals(x, labels, lod, mirror_augment, mirror_augment_v, drange_data, drange_net):
=======
def process_reals(x, labels, lod, mirror_augment, mirror_augment_v, spatial_augmentations, drange_data, drange_net):
>>>>>>> cd6e0464
    with tf.name_scope('DynamicRange'):
        x = tf.cast(x, tf.float32)
        x = misc.adjust_dynamic_range(x, drange_data, drange_net)
    if mirror_augment:
        with tf.name_scope('MirrorAugment'):
            x = tf.where(tf.random_uniform([tf.shape(x)[0]]) < 0.5, x, tf.reverse(x, [3]))
    if mirror_augment_v:
        with tf.name_scope('MirrorAugment_V'):
            x = tf.where(tf.random_uniform([tf.shape(x)[0]]) < 0.5, x, tf.reverse(x, [2]))
<<<<<<< HEAD
=======
    if spatial_augmentations:
        with tf.name_scope('SpatialAugmentations'):
            pre = tf.transpose(x, [0, 2, 3, 1])
            post = tf.map_fn(misc.apply_random_aug, pre)
            x = tf.transpose(post, [0, 3, 1, 2])
        if save_image_summaries:
            with tf.name_scope('ImageSummaries'), tf.device('/cpu:0'):
                tf.summary.image("reals_pre-augment", pre)
                tf.summary.image("reals_post-augment", post)
>>>>>>> cd6e0464
    with tf.name_scope('FadeLOD'): # Smooth crossfade between consecutive levels-of-detail.
        s = tf.shape(x)
        y = tf.reshape(x, [-1, s[1], s[2]//2, 2, s[3]//2, 2])
        y = tf.reduce_mean(y, axis=[3, 5], keepdims=True)
        y = tf.tile(y, [1, 1, 1, 2, 1, 2])
        y = tf.reshape(y, [-1, s[1], s[2], s[3]])
        x = tflib.lerp(x, y, lod - tf.floor(lod))
    with tf.name_scope('UpscaleLOD'): # Upscale to match the expected input/output size of the networks.
        s = tf.shape(x)
        factor = tf.cast(2 ** tf.floor(lod), tf.int32)
        x = tf.reshape(x, [-1, s[1], s[2], 1, s[3], 1])
        x = tf.tile(x, [1, 1, 1, factor, 1, factor])
        x = tf.reshape(x, [-1, s[1], s[2] * factor, s[3] * factor])
    return x, labels

#----------------------------------------------------------------------------
# Evaluate time-varying training parameters.

def training_schedule(
    cur_nimg,
    training_set,
    lod_initial_resolution  = None,     # Image resolution used at the beginning.
    lod_training_kimg       = 600,      # Thousands of real images to show before doubling the resolution.
    lod_transition_kimg     = 600,      # Thousands of real images to show when fading in new layers.
    minibatch_size_base     = 32,       # Global minibatch size.
    minibatch_size_dict     = {},       # Resolution-specific overrides.
    minibatch_gpu_base      = 4,        # Number of samples processed at a time by one GPU.
    minibatch_gpu_dict      = {},       # Resolution-specific overrides.
    G_lrate_base            = 0.002,    # Learning rate for the generator.
    G_lrate_dict            = {},       # Resolution-specific overrides.
    D_lrate_base            = 0.002,    # Learning rate for the discriminator.
    D_lrate_dict            = {},       # Resolution-specific overrides.
    lrate_rampup_kimg       = 0,        # Duration of learning rate ramp-up.
    tick_kimg_base          = 4,        # Default interval of progress snapshots.
    tick_kimg_dict          = {8:28, 16:24, 32:20, 64:16, 128:12, 256:8, 512:6, 1024:4}, # Resolution-specific overrides.
    restore_partial_fn      = None      # Filename of to be restored network
    ):

    # Initialize result dict.
    s = dnnlib.EasyDict()
    s.kimg = cur_nimg / 1000.0

    # Training phase.
    phase_dur = lod_training_kimg + lod_transition_kimg
    phase_idx = int(np.floor(s.kimg / phase_dur)) if phase_dur > 0 else 0
    phase_kimg = s.kimg - phase_idx * phase_dur

    # Level-of-detail and resolution.
    if lod_initial_resolution is None:
        s.lod = 0.0
    else:
        s.lod = training_set.resolution_log2
        s.lod -= np.floor(np.log2(lod_initial_resolution))
        s.lod -= phase_idx
        if lod_transition_kimg > 0:
            s.lod -= max(phase_kimg - lod_training_kimg, 0.0) / lod_transition_kimg
        s.lod = max(s.lod, 0.0)
    #s.resolution = 2 ** (training_set.resolution_log2 - int(np.floor(s.lod)))

    # Minibatch size.
    #s.minibatch_size = minibatch_size_dict.get(s.resolution, minibatch_size_base)
    #s.minibatch_gpu = minibatch_gpu_dict.get(s.resolution, minibatch_gpu_base)

    s.minibatch_size = minibatch_size_base
    s.minibatch_gpu = minibatch_gpu_base
    # Learning rate.
    #s.G_lrate = G_lrate_dict.get(s.resolution, G_lrate_base)
    #s.D_lrate = D_lrate_dict.get(s.resolution, D_lrate_base)
    s.G_lrate = G_lrate_base
<<<<<<< HEAD
    s.D_lrate = D_lrate_base   
=======
    s.D_lrate = D_lrate_base
>>>>>>> cd6e0464
    if lrate_rampup_kimg > 0:
        rampup = min(s.kimg / lrate_rampup_kimg, 1.0)
        s.G_lrate *= rampup
        s.D_lrate *= rampup

    # Other parameters.
    s.tick_kimg = 6 #tick_kimg_dict.get(s.resolution, tick_kimg_base)
    return s

#----------------------------------------------------------------------------
# Main training script.

def training_loop(
    G_args                  = {},       # Options for generator network.
    D_args                  = {},       # Options for discriminator network.
    G_opt_args              = {},       # Options for generator optimizer.
    D_opt_args              = {},       # Options for discriminator optimizer.
    G_loss_args             = {},       # Options for generator loss.
    D_loss_args             = {},       # Options for discriminator loss.
    dataset_args            = {},       # Options for dataset.load_dataset().
    sched_args              = {},       # Options for train.TrainingSchedule.
    grid_args               = {},       # Options for train.setup_snapshot_image_grid().
    metric_arg_list         = [],       # Options for MetricGroup.
    tf_config               = {},       # Options for tflib.init_tf().
    data_dir                = None,     # Directory to load datasets from.
    G_smoothing_kimg        = 10.0,     # Half-life of the running average of generator weights.
    minibatch_repeats       = 4,        # Number of minibatches to run before adjusting training parameters.
    lazy_regularization     = True,     # Perform regularization as a separate training step?
    G_reg_interval          = 4,        # How often the perform regularization for G? Ignored if lazy_regularization=False.
    D_reg_interval          = 16,       # How often the perform regularization for D? Ignored if lazy_regularization=False.
    reset_opt_for_new_lod   = True,     # Reset optimizer internal state (e.g. Adam moments) when new layers are introduced?
    total_kimg              = 25000,    # Total length of the training, measured in thousands of real images.
    mirror_augment          = False,    # Enable mirror augment?
    mirror_augment_v        = False,    # Enable mirror augment vertically?
<<<<<<< HEAD
=======
    spatial_augmentations   = False,    # Enable spatial augmentations from Zhao et al 2020b
>>>>>>> cd6e0464
    drange_net              = [-1,1],   # Dynamic range used when feeding image data to the networks.
    image_snapshot_ticks    = 50,       # How often to save image snapshots? None = only save 'reals.png' and 'fakes-init.png'.
    network_snapshot_ticks  = 50,       # How often to save network snapshots? None = only save 'networks-final.pkl'.
    save_tf_graph           = False,    # Include full TensorFlow computation graph in the tfevents file?
    save_weight_histograms  = False,    # Include weight histograms in the tfevents file?
    resume_pkl              = 'latest',     # Network pickle to resume training from, None = train from scratch.
    #resume_pkl              = 'restore_partial',     # Network pickle to resume training from, None = train from scratch.
    resume_kimg             = 0.0,      # Assumed training progress at the beginning. Affects reporting and training schedule.
    #resume_kimg             = 6727.0,      # Assumed training progress at the beginning. Affects reporting and training schedule.
    resume_time             = 0.0,      # Assumed wallclock time at the beginning. Affects reporting.
    restore_partial_fn      = None,     # Filename of to be restored network
    #restore_partial_fn      = 'wikiart-mmavg-006727.pkl',     # Filename of to be restored network
    resume_with_new_nets    = False):   # Construct new networks according to G_args and D_args before resuming training?

    # Initialize dnnlib and TensorFlow.
    tflib.init_tf(tf_config)
    num_gpus = dnnlib.submit_config.num_gpus

    # Load training set.
    training_set = dataset.load_dataset(data_dir=dnnlib.convert_path(data_dir), verbose=True, **dataset_args)
    grid_size, grid_reals, grid_labels = misc.setup_snapshot_image_grid(training_set, **grid_args)
    misc.save_image_grid(grid_reals, dnnlib.make_run_dir_path('reals.jpg'), drange=training_set.dynamic_range, grid_size=grid_size)

    # Construct or load networks.
    with tf.device('/gpu:0'):
        if resume_pkl is None or resume_with_new_nets:
            print('Constructing networks...')
            G = tflib.Network('G', num_channels=training_set.shape[0], resolution=training_set.shape[1], label_size=training_set.label_size, **G_args)
            D = tflib.Network('D', num_channels=training_set.shape[0], resolution=training_set.shape[1], label_size=training_set.label_size, **D_args)
            Gs = G.clone('Gs')
        if resume_pkl is not None:
            if resume_pkl == 'restore_partial':
                print('Restore partially...')
                # Initialize networks
                G = tflib.Network('G', num_channels=training_set.shape[0], resolution=training_set.shape[1], label_size=training_set.label_size, **G_args)
                D = tflib.Network('D', num_channels=training_set.shape[0], resolution=training_set.shape[1], label_size=training_set.label_size, **D_args)
                Gs = G.clone('Gs')

                # Load pre-trained networks
                assert restore_partial_fn != None
                G_partial, D_partial, Gs_partial = pickle.load(open(restore_partial_fn, 'rb'))

                # Restore (subset of) pre-trained weights
                # (only parameters that match both name and shape)
                G.copy_compatible_trainables_from(G_partial)
                D.copy_compatible_trainables_from(D_partial)
                Gs.copy_compatible_trainables_from(Gs_partial)
            else:
                if resume_pkl == 'latest':
                    resume_pkl, resume_kimg = misc.locate_latest_pkl(dnnlib.submit_config.run_dir_root)
                print('Loading networks from "%s"...' % resume_pkl)
                rG, rD, rGs = misc.load_pkl(resume_pkl)
                if resume_with_new_nets: G.copy_vars_from(rG); D.copy_vars_from(rD); Gs.copy_vars_from(rGs)
                else: G = rG; D = rD; Gs = rGs

    # Print layers and generate initial image snapshot.
    G.print_layers(); D.print_layers()
    sched = training_schedule(cur_nimg=total_kimg*1000, training_set=training_set, **sched_args)
    grid_latents = np.random.randn(np.prod(grid_size), *G.input_shape[1:])
    grid_fakes = Gs.run(grid_latents, grid_labels, is_validation=True, minibatch_size=sched.minibatch_gpu)
    misc.save_image_grid(grid_fakes, dnnlib.make_run_dir_path('fakes_init.jpg'), drange=drange_net, grid_size=grid_size)

    # Setup training inputs.
    print('Building TensorFlow graph...')
    with tf.name_scope('Inputs'), tf.device('/cpu:0'):
        lod_in               = tf.placeholder(tf.float32, name='lod_in', shape=[])
        lrate_in             = tf.placeholder(tf.float32, name='lrate_in', shape=[])
        minibatch_size_in    = tf.placeholder(tf.int32, name='minibatch_size_in', shape=[])
        minibatch_gpu_in     = tf.placeholder(tf.int32, name='minibatch_gpu_in', shape=[])
        minibatch_multiplier = minibatch_size_in // (minibatch_gpu_in * num_gpus)
        Gs_beta              = 0.5 ** tf.div(tf.cast(minibatch_size_in, tf.float32), G_smoothing_kimg * 1000.0) if G_smoothing_kimg > 0.0 else 0.0

    # Setup optimizers.
    G_opt_args = dict(G_opt_args)
    D_opt_args = dict(D_opt_args)
    for args, reg_interval in [(G_opt_args, G_reg_interval), (D_opt_args, D_reg_interval)]:
        args['minibatch_multiplier'] = minibatch_multiplier
        args['learning_rate'] = lrate_in
        if lazy_regularization:
            mb_ratio = reg_interval / (reg_interval + 1)
            args['learning_rate'] *= mb_ratio
            if 'beta1' in args: args['beta1'] **= mb_ratio
            if 'beta2' in args: args['beta2'] **= mb_ratio
    G_opt = tflib.Optimizer(name='TrainG', **G_opt_args)
    D_opt = tflib.Optimizer(name='TrainD', **D_opt_args)
    G_reg_opt = tflib.Optimizer(name='RegG', share=G_opt, **G_opt_args)
    D_reg_opt = tflib.Optimizer(name='RegD', share=D_opt, **D_opt_args)

    # Build training graph for each GPU.
    data_fetch_ops = []
    for gpu in range(num_gpus):
        with tf.name_scope('GPU%d' % gpu), tf.device('/gpu:%d' % gpu):

            # Create GPU-specific shadow copies of G and D.
            G_gpu = G if gpu == 0 else G.clone(G.name + '_shadow')
            D_gpu = D if gpu == 0 else D.clone(D.name + '_shadow')

            # Fetch training data via temporary variables.
            with tf.name_scope('DataFetch'):
                sched = training_schedule(cur_nimg=int(resume_kimg*1000), training_set=training_set, **sched_args)
                reals_var = tf.Variable(name='reals', trainable=False, initial_value=tf.zeros([sched.minibatch_gpu] + training_set.shape))
                labels_var = tf.Variable(name='labels', trainable=False, initial_value=tf.zeros([sched.minibatch_gpu, training_set.label_size]))
                reals_write, labels_write = training_set.get_minibatch_tf()
<<<<<<< HEAD
                reals_write, labels_write = process_reals(reals_write, labels_write, lod_in, mirror_augment, mirror_augment_v, training_set.dynamic_range, drange_net)
=======
                reals_write, labels_write = process_reals(reals_write, labels_write, lod_in, mirror_augment, mirror_augment_v, spatial_augmentations, training_set.dynamic_range, drange_net)
>>>>>>> cd6e0464
                reals_write = tf.concat([reals_write, reals_var[minibatch_gpu_in:]], axis=0)
                labels_write = tf.concat([labels_write, labels_var[minibatch_gpu_in:]], axis=0)
                data_fetch_ops += [tf.assign(reals_var, reals_write)]
                data_fetch_ops += [tf.assign(labels_var, labels_write)]
                reals_read = reals_var[:minibatch_gpu_in]
                labels_read = labels_var[:minibatch_gpu_in]

            # Evaluate loss functions.
            lod_assign_ops = []
            if 'lod' in G_gpu.vars: lod_assign_ops += [tf.assign(G_gpu.vars['lod'], lod_in)]
            if 'lod' in D_gpu.vars: lod_assign_ops += [tf.assign(D_gpu.vars['lod'], lod_in)]
            with tf.control_dependencies(lod_assign_ops):
                with tf.name_scope('G_loss'):
                    G_loss, G_reg = dnnlib.util.call_func_by_name(G=G_gpu, D=D_gpu, opt=G_opt, training_set=training_set, minibatch_size=minibatch_gpu_in, **G_loss_args)
                with tf.name_scope('D_loss'):
                    D_loss, D_reg = dnnlib.util.call_func_by_name(G=G_gpu, D=D_gpu, opt=D_opt, training_set=training_set, minibatch_size=minibatch_gpu_in, reals=reals_read, labels=labels_read, **D_loss_args)

            # Register gradients.
            if not lazy_regularization:
                if G_reg is not None: G_loss += G_reg
                if D_reg is not None: D_loss += D_reg
            else:
                if G_reg is not None: G_reg_opt.register_gradients(tf.reduce_mean(G_reg * G_reg_interval), G_gpu.trainables)
                if D_reg is not None: D_reg_opt.register_gradients(tf.reduce_mean(D_reg * D_reg_interval), D_gpu.trainables)
            G_opt.register_gradients(tf.reduce_mean(G_loss), G_gpu.trainables)
            D_opt.register_gradients(tf.reduce_mean(D_loss), D_gpu.trainables)

    # Setup training ops.
    data_fetch_op = tf.group(*data_fetch_ops)
    G_train_op = G_opt.apply_updates()
    D_train_op = D_opt.apply_updates()
    G_reg_op = G_reg_opt.apply_updates(allow_no_op=True)
    D_reg_op = D_reg_opt.apply_updates(allow_no_op=True)
    Gs_update_op = Gs.setup_as_moving_average_of(G, beta=Gs_beta)

    # Finalize graph.
    with tf.device('/gpu:0'):
        try:
            peak_gpu_mem_op = tf.contrib.memory_stats.MaxBytesInUse()
        except tf.errors.NotFoundError:
            peak_gpu_mem_op = tf.constant(0)
    tflib.init_uninitialized_vars()

    print('Initializing logs...')
    summary_log = tf.summary.FileWriter(dnnlib.make_run_dir_path())
    if save_tf_graph:
        summary_log.add_graph(tf.get_default_graph())
    if save_weight_histograms:
        G.setup_weight_histograms(); D.setup_weight_histograms()
    metrics = metric_base.MetricGroup(metric_arg_list)

    if spatial_augmentations:
        print('Augmenting fakes and reals')
        alpha_override = float(os.environ.get('SPATIAL_AUGS_ALPHA', '0'))
        if alpha_override == 0.0:
          print('Augmentation alpha at default setting of 0.1 - change by setting SPATIAL_AUGS_ALPHA environment variable')
        else:
          if alpha_override >= 1:
            alpha_override = 0.999
          print(f'Augmentation alpha set to {alpha_override}')
        if save_image_summaries:
          print('Saving image summaries to tensorboard')
    print('Training for %d kimg...\n' % total_kimg)



    dnnlib.RunContext.get().update('', cur_epoch=resume_kimg, max_epoch=total_kimg)
    maintenance_time = dnnlib.RunContext.get().get_last_update_interval()
    cur_nimg = int(resume_kimg * 1000)
    cur_tick = -1
    tick_start_nimg = cur_nimg
    prev_lod = -1.0
    running_mb_counter = 0
    while cur_nimg < total_kimg * 1000:
        if dnnlib.RunContext.get().should_stop(): break

        # Choose training parameters and configure training ops.
        sched = training_schedule(cur_nimg=cur_nimg, training_set=training_set, **sched_args)
        assert sched.minibatch_size % (sched.minibatch_gpu * num_gpus) == 0
        training_set.configure(sched.minibatch_gpu, sched.lod)
        if reset_opt_for_new_lod:
            if np.floor(sched.lod) != np.floor(prev_lod) or np.ceil(sched.lod) != np.ceil(prev_lod):
                G_opt.reset_optimizer_state(); D_opt.reset_optimizer_state()
        prev_lod = sched.lod

        # Run training ops.
        feed_dict = {lod_in: sched.lod, lrate_in: sched.G_lrate, minibatch_size_in: sched.minibatch_size, minibatch_gpu_in: sched.minibatch_gpu}
        for _repeat in range(minibatch_repeats):
            rounds = range(0, sched.minibatch_size, sched.minibatch_gpu * num_gpus)
            run_G_reg = (lazy_regularization and running_mb_counter % G_reg_interval == 0)
            run_D_reg = (lazy_regularization and running_mb_counter % D_reg_interval == 0)
            cur_nimg += sched.minibatch_size
            running_mb_counter += 1

            # Fast path without gradient accumulation.
            if len(rounds) == 1:
                tflib.run([G_train_op, data_fetch_op], feed_dict)
                if run_G_reg:
                    tflib.run(G_reg_op, feed_dict)
                tflib.run([D_train_op, Gs_update_op], feed_dict)
                if run_D_reg:
                    tflib.run(D_reg_op, feed_dict)

            # Slow path with gradient accumulation.
            else:
                for _round in rounds:
                    tflib.run(G_train_op, feed_dict)
                if run_G_reg:
                    for _round in rounds:
                        tflib.run(G_reg_op, feed_dict)
                tflib.run(Gs_update_op, feed_dict)
                for _round in rounds:
                    tflib.run(data_fetch_op, feed_dict)
                    tflib.run(D_train_op, feed_dict)
                if run_D_reg:
                    for _round in rounds:
                        tflib.run(D_reg_op, feed_dict)

        # Perform maintenance tasks once per tick.
        done = (cur_nimg >= total_kimg * 1000)
        if cur_tick < 0 or cur_nimg >= tick_start_nimg + sched.tick_kimg * 1000 or done:
            cur_tick += 1
            tick_kimg = (cur_nimg - tick_start_nimg) / 1000.0
            tick_start_nimg = cur_nimg
            tick_time = dnnlib.RunContext.get().get_time_since_last_update()
            total_time = dnnlib.RunContext.get().get_time_since_start() + resume_time

            # Report progress.
            print('tick %-5d kimg %-8.1f lod %-5.2f minibatch %-4d time %-12s sec/tick %-7.1f sec/kimg %-7.2f maintenance %-6.1f gpumem %.1f' % (
                autosummary('Progress/tick', cur_tick),
                autosummary('Progress/kimg', cur_nimg / 1000.0),
                autosummary('Progress/lod', sched.lod),
                autosummary('Progress/minibatch', sched.minibatch_size),
                dnnlib.util.format_time(autosummary('Timing/total_sec', total_time)),
                autosummary('Timing/sec_per_tick', tick_time),
                autosummary('Timing/sec_per_kimg', tick_time / tick_kimg),
                autosummary('Timing/maintenance_sec', maintenance_time),
                autosummary('Resources/peak_gpu_mem_gb', peak_gpu_mem_op.eval() / 2**30)))
            autosummary('Timing/total_hours', total_time / (60.0 * 60.0))
            autosummary('Timing/total_days', total_time / (24.0 * 60.0 * 60.0))

            # Save snapshots.
            if image_snapshot_ticks is not None and (cur_tick % image_snapshot_ticks == 0 or done):
                grid_fakes = Gs.run(grid_latents, grid_labels, is_validation=True, minibatch_size=sched.minibatch_gpu)
                misc.save_image_grid(grid_fakes, dnnlib.make_run_dir_path('fakes%06d.jpg' % (cur_nimg // 1000)), drange=drange_net, grid_size=grid_size)
            if network_snapshot_ticks is not None and (cur_tick % network_snapshot_ticks == 0 or done):
                pkl = dnnlib.make_run_dir_path('network-snapshot-%06d.pkl' % (cur_nimg // 1000))
                misc.save_pkl((G, D, Gs), pkl)
                metrics.run(pkl, run_dir=dnnlib.make_run_dir_path(), data_dir=dnnlib.convert_path(data_dir), num_gpus=num_gpus, tf_config=tf_config)

            # Update summaries and RunContext.
            metrics.update_autosummaries()
            tflib.autosummary.save_summaries(summary_log, cur_nimg)
            dnnlib.RunContext.get().update('%.2f' % sched.lod, cur_epoch=cur_nimg // 1000, max_epoch=total_kimg)
            maintenance_time = dnnlib.RunContext.get().get_last_update_interval() - tick_time

    # Save final snapshot.
    misc.save_pkl((G, D, Gs), dnnlib.make_run_dir_path('network-final.pkl'))

    # All done.
    summary_log.close()
    training_set.close()

#----------------------------------------------------------------------------<|MERGE_RESOLUTION|>--- conflicted
+++ resolved
@@ -23,11 +23,7 @@
 #----------------------------------------------------------------------------
 # Just-in-time processing of training images before feeding them to the networks.
 
-<<<<<<< HEAD
-def process_reals(x, labels, lod, mirror_augment, mirror_augment_v, drange_data, drange_net):
-=======
 def process_reals(x, labels, lod, mirror_augment, mirror_augment_v, spatial_augmentations, drange_data, drange_net):
->>>>>>> cd6e0464
     with tf.name_scope('DynamicRange'):
         x = tf.cast(x, tf.float32)
         x = misc.adjust_dynamic_range(x, drange_data, drange_net)
@@ -37,8 +33,6 @@
     if mirror_augment_v:
         with tf.name_scope('MirrorAugment_V'):
             x = tf.where(tf.random_uniform([tf.shape(x)[0]]) < 0.5, x, tf.reverse(x, [2]))
-<<<<<<< HEAD
-=======
     if spatial_augmentations:
         with tf.name_scope('SpatialAugmentations'):
             pre = tf.transpose(x, [0, 2, 3, 1])
@@ -48,7 +42,7 @@
             with tf.name_scope('ImageSummaries'), tf.device('/cpu:0'):
                 tf.summary.image("reals_pre-augment", pre)
                 tf.summary.image("reals_post-augment", post)
->>>>>>> cd6e0464
+
     with tf.name_scope('FadeLOD'): # Smooth crossfade between consecutive levels-of-detail.
         s = tf.shape(x)
         y = tf.reshape(x, [-1, s[1], s[2]//2, 2, s[3]//2, 2])
@@ -118,11 +112,7 @@
     #s.G_lrate = G_lrate_dict.get(s.resolution, G_lrate_base)
     #s.D_lrate = D_lrate_dict.get(s.resolution, D_lrate_base)
     s.G_lrate = G_lrate_base
-<<<<<<< HEAD
-    s.D_lrate = D_lrate_base   
-=======
     s.D_lrate = D_lrate_base
->>>>>>> cd6e0464
     if lrate_rampup_kimg > 0:
         rampup = min(s.kimg / lrate_rampup_kimg, 1.0)
         s.G_lrate *= rampup
@@ -157,10 +147,7 @@
     total_kimg              = 25000,    # Total length of the training, measured in thousands of real images.
     mirror_augment          = False,    # Enable mirror augment?
     mirror_augment_v        = False,    # Enable mirror augment vertically?
-<<<<<<< HEAD
-=======
     spatial_augmentations   = False,    # Enable spatial augmentations from Zhao et al 2020b
->>>>>>> cd6e0464
     drange_net              = [-1,1],   # Dynamic range used when feeding image data to the networks.
     image_snapshot_ticks    = 50,       # How often to save image snapshots? None = only save 'reals.png' and 'fakes-init.png'.
     network_snapshot_ticks  = 50,       # How often to save network snapshots? None = only save 'networks-final.pkl'.
@@ -264,11 +251,7 @@
                 reals_var = tf.Variable(name='reals', trainable=False, initial_value=tf.zeros([sched.minibatch_gpu] + training_set.shape))
                 labels_var = tf.Variable(name='labels', trainable=False, initial_value=tf.zeros([sched.minibatch_gpu, training_set.label_size]))
                 reals_write, labels_write = training_set.get_minibatch_tf()
-<<<<<<< HEAD
-                reals_write, labels_write = process_reals(reals_write, labels_write, lod_in, mirror_augment, mirror_augment_v, training_set.dynamic_range, drange_net)
-=======
                 reals_write, labels_write = process_reals(reals_write, labels_write, lod_in, mirror_augment, mirror_augment_v, spatial_augmentations, training_set.dynamic_range, drange_net)
->>>>>>> cd6e0464
                 reals_write = tf.concat([reals_write, reals_var[minibatch_gpu_in:]], axis=0)
                 labels_write = tf.concat([labels_write, labels_var[minibatch_gpu_in:]], axis=0)
                 data_fetch_ops += [tf.assign(reals_var, reals_write)]
